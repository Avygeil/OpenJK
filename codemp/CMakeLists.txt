--- conflicted
+++ resolved
@@ -118,6 +118,8 @@
 	# Platform-specific libraries
 	if(WIN32)
 		set(MPEngineAndDedLibraries ${MPEngineAndDedLibraries} "winmm" "wsock32")
+	else(WIN32)
+		message("You might need to add some libraries to codemp/CMakeLists.txt or you could get linker errors on non-Windows-OSs.")
 	endif(WIN32)
 	# Include directories
 	set(MPEngineAndDedIncludeDirectories ${MPDir}) # codemp folder, since includes are not always relative in the files
@@ -144,7 +146,6 @@
 	
 	file(GLOB_RECURSE J_SRC "${MPDir}/jpeg-8c/*.c" "${MPDir}/jpeg-8c/*.h")
 	
-	
 	set(MPEngineAndDedCgameFiles
 		"${MPDir}/cgame/cg_public.h"
 		"${MPDir}/cgame/tr_types.h"
@@ -173,6 +174,39 @@
 	
 	set(MPEngineAndDedCommonFiles
 		"${MPDir}/qcommon/q_shared.h"
+		"${MPDir}/game/surfaceflags.h"
+		"${MPDir}/ghoul2/G2.h"
+		"${MPDir}/ghoul2/G2_API.cpp"
+		"${MPDir}/ghoul2/G2_bolts.cpp"
+		"${MPDir}/ghoul2/G2_bones.cpp"
+		"${MPDir}/ghoul2/G2_gore.h"
+		"${MPDir}/ghoul2/G2_local.h"
+		"${MPDir}/ghoul2/G2_misc.cpp"
+		"${MPDir}/ghoul2/G2_surfaces.cpp"
+		"${MPDir}/ghoul2/ghoul2_shared.h"
+		"${MPDir}/icarus/BlockStream.cpp"
+		"${MPDir}/icarus/blockstream.h"
+		"${MPDir}/icarus/GameInterface.cpp"
+		"${MPDir}/icarus/GameInterface.h"
+		"${MPDir}/icarus/icarus.h"
+		"${MPDir}/icarus/Instance.cpp"
+		"${MPDir}/icarus/instance.h"
+		"${MPDir}/icarus/Interface.cpp"
+		"${MPDir}/icarus/interface.h"
+		"${MPDir}/icarus/interpreter.h"
+		"${MPDir}/icarus/Memory.cpp"
+		"${MPDir}/icarus/module.h"
+		"${MPDir}/icarus/Q3_Interface.cpp"
+		"${MPDir}/icarus/Q3_Interface.h"
+		"${MPDir}/icarus/Q3_Registers.cpp"
+		"${MPDir}/icarus/Q3_Registers.h"
+		"${MPDir}/icarus/Sequence.cpp"
+		"${MPDir}/icarus/sequence.h"
+		"${MPDir}/icarus/Sequencer.cpp"
+		"${MPDir}/icarus/sequencer.h"
+		"${MPDir}/icarus/TaskManager.cpp"
+		"${MPDir}/icarus/taskmanager.h"
+		"${MPDir}/icarus/tokenizer.h"
 		"${MPDir}/qcommon/chash.h"
 		"${MPDir}/qcommon/cm_draw.cpp"
 		"${MPDir}/qcommon/cm_draw.h"
@@ -222,6 +256,7 @@
 		"${MPDir}/qcommon/vm.cpp"
 		"${MPDir}/qcommon/vm_interpreted.cpp"
 		"${MPDir}/qcommon/vm_local.h"
+		"${MPDir}/qcommon/vm_x86.cpp"
 		"${MPDir}/qcommon/z_memman_pc.cpp"
 		)
 	source_group("common" FILES ${MPEngineAndDedCommonFiles})
@@ -363,7 +398,8 @@
 	set(MPEngineAndDedFiles ${MPEngineAndDedFiles} ${MPEngineAndDedMinizipFiles})
 	
 	if(WIN32)
-		set(MPEngineAndDedWin32Files
+		set(MPEngineAndDedAllSortMe
+			${MPEngineAndDedAllSortMe}
 			"${MPDir}/win32/win_local.h"
 			"${MPDir}/win32/win_net.cpp"
 			"${MPDir}/win32/win_shared.cpp"
@@ -378,13 +414,9 @@
 			"${MPDir}/unix/snapvector.nasm"
 			)
 	endif(WIN32)
-<<<<<<< HEAD
-=======
-
-	set(MPEngineAndDedFiles ${MPEngineAndDedFiles} ${MPEngineAndDedAllSortMe} ${J_SRC})
+	set(MPEngineAndDedFiles ${MPEngineAndDedFiles} ${MPEngineAndDedAllSortMe})
 	source_group("SortMe" FILES ${MPEngineAndDedAllSortMe})
 	source_group("jpeg-8c" FILES ${J_SRC})
->>>>>>> 9fdb4c6c
 	
 endif(BuildMPEngine OR BuildMPDed)
 
@@ -402,7 +434,7 @@
 	# (mrw) TODO Is this actually required on windows? It is loaded at runtime, should not be linked?
 	find_package(OpenGL REQUIRED)
 	set(MPEngineIncludeDirectories ${MPEngineIncludeDirectories} ${OPENGL_INCLUDE_DIR})
-	set(MPEngineLibraries ${MPEngineLibraries} ${OPENGL_gl_LIBRARY})
+	set(MPEngineLibraries ${MPEngineLibraries} ${OPENGL_LIBRARIES})
 
 	# OpenAL (is optionally included for Windows)
 	if(UseInternalOpenAL)
@@ -430,19 +462,12 @@
 	
 	#    Source Files
 	
-<<<<<<< HEAD
 	# TODO: Allow for use of external library
 	file(GLOB_RECURSE MPEngineJpegFiles "${MPDir}/jpeg-8c/*.c" "${MPDir}/jpeg-8c/*.h")
 	source_group("jpeg-8c" FILES ${MPEngineJpegFiles})
 	set(MPEngineFiles ${MPEngineFiles} ${MPEngineJpegFiles})
 	
 	set(MPEngineClientFiles
-=======
-	# TODO sort this, fix capitalization
-	set(MPEngineSortMe
-		#"${MPDir}/alut.lib"
-		#"${MPDir}/client/0_sh_leak.cpp"
->>>>>>> 9fdb4c6c
 		"${MPDir}/client/cl_avi.cpp"
 		"${MPDir}/client/cl_cgame.cpp"
 		"${MPDir}/client/cl_cin.cpp"
@@ -566,6 +591,59 @@
 		"${MPDir}/mp3code/uph.c"
 		"${MPDir}/mp3code/upsf.c"
 		"${MPDir}/mp3code/wavep.c"
+		
+		# TODO: replace the following with proper libraries
+		
+		#"${MPDir}/jpeg-8c/*.c"
+		#"${MPDir}/jpeg-8c/*.h"
+		
+		#"${MPDir}/jpeg-6/jdatasrc.cpp" #libjpeg
+		#"${MPDir}/jpeg-6/jdmainct.cpp"
+		#"${MPDir}/jpeg-6/jpegint.h"
+		#"${MPDir}/jpeg-6/jcinit.cpp"
+		#"${MPDir}/jpeg-6/jddctmgr.cpp"
+		#"${MPDir}/jpeg-6/jerror.h"
+		#"${MPDir}/jpeg-6/jdsample.cpp"
+		#"${MPDir}/jpeg-6/jcapimin.cpp"
+		#"${MPDir}/jpeg-6/jdapimin.cpp"
+		#"${MPDir}/jpeg-6/jconfig.h"
+		#"${MPDir}/jpeg-6/jdcolor.cpp"
+		#"${MPDir}/jpeg-6/jccolor.cpp"
+		#"${MPDir}/jpeg-6/jdct.h"
+		#"${MPDir}/jpeg-6/jdmaster.cpp"
+		#"${MPDir}/jpeg-6/jdhuff.cpp"
+		#"${MPDir}/jpeg-6/jdpostct.cpp"
+		#"${MPDir}/jpeg-6/jmemnobs.cpp"
+		#"${MPDir}/jpeg-6/jinclude.h"
+		#"${MPDir}/jpeg-6/jcdctmgr.cpp"
+		#"${MPDir}/jpeg-6/jdapistd.cpp"
+		#"${MPDir}/jpeg-6/jmorecfg.h"
+		#"${MPDir}/jpeg-6/jcphuff.cpp"
+		#"${MPDir}/jpeg-6/jidctflt.cpp"
+		#"${MPDir}/jpeg-6/jdhuff.h"
+		#"${MPDir}/jpeg-6/jchuff.cpp"
+		#"${MPDir}/jpeg-6/jutils.cpp"
+		#"${MPDir}/jpeg-6/jccoefct.cpp"
+		#"${MPDir}/jpeg-6/jchuff.h"
+		#"${MPDir}/jpeg-6/jdtrans.cpp"
+		#"${MPDir}/jpeg-6/jcmaster.cpp"
+		#"${MPDir}/jpeg-6/jmemsys.h"
+		#"${MPDir}/jpeg-6/jdatadst.cpp"
+		#"${MPDir}/jpeg-6/jpeglib.h"
+		#"${MPDir}/jpeg-6/jmemmgr.cpp"
+		#"${MPDir}/jpeg-6/jcmarker.cpp"
+		#"${MPDir}/jpeg-6/jctrans.cpp"
+		#"${MPDir}/jpeg-6/jdcoefct.cpp"
+		#"${MPDir}/jpeg-6/jcsample.cpp"
+		#"${MPDir}/jpeg-6/jdmarker.cpp"
+		#"${MPDir}/jpeg-6/jcprepct.cpp"
+		#"${MPDir}/jpeg-6/jcomapi.cpp"
+		#"${MPDir}/jpeg-6/jdinput.cpp"
+		#"${MPDir}/jpeg-6/jcmainct.cpp"
+		#"${MPDir}/jpeg-6/jcparam.cpp"
+		#"${MPDir}/jpeg-6/jerror.cpp"
+		#"${MPDir}/jpeg-6/jfdctflt.cpp"
+		#"${MPDir}/jpeg-6/jversion.h"
 		)
 	source_group("mp3code" FILES ${MPEngineMp3Files})
 	set(MPEngineFiles ${MPEngineFiles} ${MPEngineMp3Files})
@@ -603,12 +681,9 @@
 			"${MPDir}/unix/unix_main.cpp"
 			)
 	endif(WIN32)
-<<<<<<< HEAD
-=======
 
 	set(MPEngineFiles ${MPEngineFiles} ${MPEngineSortMe})
 	source_group("SortMe" FILES ${MPEngineSortMe})
->>>>>>> 9fdb4c6c
 
 	# todo: windows resources
 
@@ -617,11 +692,9 @@
 	else(WIN32)
 		add_executable(${MPEngine} ${MPEngineFiles})
 	endif(WIN32)
-	
 	set_target_properties(${MPEngine} PROPERTIES COMPILE_DEFINITIONS_RELEASE "${MPEngineDefines};${ReleaseDefines}")
 	set_target_properties(${MPEngine} PROPERTIES COMPILE_DEFINITIONS_DEBUG "${MPEngineDefines};${DebugDefines}")
 	set_target_properties(${MPEngine} PROPERTIES INCLUDE_DIRECTORIES "${MPEngineIncludeDirectories}")
-
 	target_link_libraries(${MPEngine} ${MPEngineLibraries})
 
 endif(BuildMPEngine)
@@ -661,6 +734,8 @@
 			)
 		set(MPDedLibraries ${MPDedLibraries} ${CMAKE_DL_LIBS})
 	endif(WIN32)
+	set(MPDedFiles ${MPDedFiles} ${MPDedSortMe})
+	source_group("SortMe" FILES ${MPDedSortMe})
 	
 	add_executable(${MPDed} ${MPDedFiles})
 	
