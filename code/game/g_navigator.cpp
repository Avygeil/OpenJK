--- conflicted
+++ resolved
@@ -200,11 +200,7 @@
 		WN_NOAUTOCONNECT,
 		WN_MAX
 	};
-<<<<<<< HEAD
-    ratl::bits_vs<WN_MAX>   mFlags;
-=======
 	ratl::bits_vs<WN_MAX>	mFlags;
->>>>>>> 809bb4f4
 
 	////////////////////////////////////////////////////////////////////////////////////
 	// Access Operator (For Cells)(For Triangulation)
